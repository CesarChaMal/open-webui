import logging
import os
import uuid
from typing import Optional, Union

import asyncio
import requests
import hashlib

from huggingface_hub import snapshot_download
from langchain.retrievers import ContextualCompressionRetriever, EnsembleRetriever
from langchain_community.retrievers import BM25Retriever
from langchain_core.documents import Document


from open_webui.config import VECTOR_DB
from open_webui.retrieval.vector.connector import VECTOR_DB_CLIENT
from open_webui.utils.misc import get_last_user_message, calculate_sha256_string

from open_webui.models.users import UserModel
from open_webui.models.files import Files

from open_webui.env import (
    SRC_LOG_LEVELS,
    OFFLINE_MODE,
    ENABLE_FORWARD_USER_INFO_HEADERS,
)

log = logging.getLogger(__name__)
log.setLevel(SRC_LOG_LEVELS["RAG"])


from typing import Any

from langchain_core.callbacks import CallbackManagerForRetrieverRun
from langchain_core.retrievers import BaseRetriever


class VectorSearchRetriever(BaseRetriever):
    collection_name: Any
    embedding_function: Any
    top_k: int

    def _get_relevant_documents(
        self,
        query: str,
        *,
        run_manager: CallbackManagerForRetrieverRun,
    ) -> list[Document]:
        result = VECTOR_DB_CLIENT.search(
            collection_name=self.collection_name,
            vectors=[self.embedding_function(query)],
            limit=self.top_k,
        )

        ids = result.ids[0]
        metadatas = result.metadatas[0]
        documents = result.documents[0]

        results = []
        for idx in range(len(ids)):
            results.append(
                Document(
                    metadata=metadatas[idx],
                    page_content=documents[idx],
                )
            )
        return results


def query_doc(
    collection_name: str, query_embedding: list[float], k: int, user: UserModel = None
):
    try:
        result = VECTOR_DB_CLIENT.search(
            collection_name=collection_name,
            vectors=[query_embedding],
            limit=k,
        )

        if result:
            log.info(f"query_doc:result {result.ids} {result.metadatas}")

        return result
    except Exception as e:
        log.exception(f"Error querying doc {collection_name} with limit {k}: {e}")
        raise e


def get_doc(collection_name: str, user: UserModel = None):
    try:
        result = VECTOR_DB_CLIENT.get(collection_name=collection_name)

        if result:
            log.info(f"query_doc:result {result.ids} {result.metadatas}")

        return result
    except Exception as e:
        log.exception(f"Error getting doc {collection_name}: {e}")
        raise e


def query_doc_with_hybrid_search(
    collection_name: str,
    query: str,
    embedding_function,
    k: int,
    reranking_function,
    k_reranker: int,
    r: float,
) -> dict:
    try:
        result = VECTOR_DB_CLIENT.get(collection_name=collection_name)

        bm25_retriever = BM25Retriever.from_texts(
            texts=result.documents[0],
            metadatas=result.metadatas[0],
        )
        bm25_retriever.k = k

        vector_search_retriever = VectorSearchRetriever(
            collection_name=collection_name,
            embedding_function=embedding_function,
            top_k=k,
        )

        ensemble_retriever = EnsembleRetriever(
            retrievers=[bm25_retriever, vector_search_retriever], weights=[0.5, 0.5]
        )
        compressor = RerankCompressor(
            embedding_function=embedding_function,
            top_n=k_reranker,
            reranking_function=reranking_function,
            r_score=r,
        )

        compression_retriever = ContextualCompressionRetriever(
            base_compressor=compressor, base_retriever=ensemble_retriever
        )

        result = compression_retriever.invoke(query)

        distances = [d.metadata.get("score") for d in result]
        documents = [d.page_content for d in result]
        metadatas = [d.metadata for d in result]

        # retrieve only min(k, k_reranker) items, sort and cut by distance if k < k_reranker
        if k < k_reranker:
            sorted_items = sorted(zip(distances, metadatas, documents), key=lambda x: x[0], reverse=True)
            sorted_items = sorted_items[:k]
            distances, documents, metadatas = map(list, zip(*sorted_items))
        result = {
            "distances": [distances],
            "documents": [documents],
            "metadatas": [metadatas],
        }

        log.info(
            "query_doc_with_hybrid_search:result "
            + f'{result["metadatas"]} {result["distances"]}'
        )
        return result
    except Exception as e:
        raise e


def merge_get_results(get_results: list[dict]) -> dict:
    # Initialize lists to store combined data
    combined_documents = []
    combined_metadatas = []
    combined_ids = []

    for data in get_results:
        combined_documents.extend(data["documents"][0])
        combined_metadatas.extend(data["metadatas"][0])
        combined_ids.extend(data["ids"][0])

    # Create the output dictionary
    result = {
        "documents": [combined_documents],
        "metadatas": [combined_metadatas],
        "ids": [combined_ids],
    }

    return result


def merge_and_sort_query_results(
    query_results: list[dict], k: int, reverse: bool = False
) -> dict:
    # Initialize lists to store combined data
    combined = dict()  # To store documents with unique document hashes

    for data in query_results:
        distances = data["distances"][0]
        documents = data["documents"][0]
        metadatas = data["metadatas"][0]

        for distance, document, metadata in zip(distances, documents, metadatas):
            if isinstance(document, str):
                doc_hash = hashlib.md5(
                    document.encode()
                ).hexdigest()  # Compute a hash for uniqueness

                if doc_hash not in combined.keys():
                    combined[doc_hash] = (distance, document, metadata)
                    continue  # if doc is new, no further comparison is needed

                # if doc is alredy in, but new distance is better, update
                if not reverse and distance < combined[doc_hash][0]:
                    # Chroma uses unconventional cosine similarity, so we don't need to reverse the results
                    # https://docs.trychroma.com/docs/collections/configure#configuring-chroma-collections
                    combined[doc_hash] = (distance, document, metadata)
                if reverse and distance > combined[doc_hash][0]:
                    combined[doc_hash] = (distance, document, metadata)

    combined = list(combined.values())
    # Sort the list based on distances
    combined.sort(key=lambda x: x[0], reverse=reverse)

    # Slice to keep only the top k elements
    sorted_distances, sorted_documents, sorted_metadatas = (
        zip(*combined[:k]) if combined else ([], [], [])
    )

    # if chromaDB, the distance is 0 (best) to 2 (worse)
    # re-order to -1 (worst) to 1 (best) for relevance score
    if not reverse:
        sorted_distances = tuple(-dist for dist in sorted_distances)
        sorted_distances = tuple(dist + 1 for dist in sorted_distances)

    # Create and return the output dictionary
    return {
        "distances": [list(sorted_distances)],
        "documents": [list(sorted_documents)],
        "metadatas": [list(sorted_metadatas)],
    }


def get_all_items_from_collections(collection_names: list[str]) -> dict:
    results = []

    for collection_name in collection_names:
        if collection_name:
            try:
                result = get_doc(collection_name=collection_name)
                if result is not None:
                    results.append(result.model_dump())
            except Exception as e:
                log.exception(f"Error when querying the collection: {e}")
        else:
            pass

    return merge_get_results(results)


def query_collection(
    collection_names: list[str],
    queries: list[str],
    embedding_function,
    k: int,
) -> dict:
    results = []
    for query in queries:
        query_embedding = embedding_function(query)
        for collection_name in collection_names:
            if collection_name:
                try:
                    result = query_doc(
                        collection_name=collection_name,
                        k=k,
                        query_embedding=query_embedding,
                    )
                    if result is not None:
                        results.append(result.model_dump())
                except Exception as e:
                    log.exception(f"Error when querying the collection: {e}")
            else:
                pass

    if VECTOR_DB == "chroma":
        # Chroma uses unconventional cosine similarity, so we don't need to reverse the results
        # https://docs.trychroma.com/docs/collections/configure#configuring-chroma-collections
        return merge_and_sort_query_results(results, k=k, reverse=False)
    else:
        return merge_and_sort_query_results(results, k=k, reverse=True)


def query_collection_with_hybrid_search(
    collection_names: list[str],
    queries: list[str],
    embedding_function,
    k: int,
    reranking_function,
    k_reranker: int,
    r: float,
) -> dict:
    results = []
    error = False
    for collection_name in collection_names:
        try:
            for query in queries:
                result = query_doc_with_hybrid_search(
                    collection_name=collection_name,
                    query=query,
                    embedding_function=embedding_function,
                    k=k,
                    reranking_function=reranking_function,
                    k_reranker=k_reranker,
                    r=r,
                )
                results.append(result)
        except Exception as e:
            log.exception(
                "Error when querying the collection with " f"hybrid_search: {e}"
            )
            error = True

    if error:
        raise Exception(
            "Hybrid search failed for all collections. Using Non hybrid search as fallback."
        )

<<<<<<< HEAD
    if VECTOR_DB == "chroma":
        # Chroma uses unconventional cosine similarity, so we don't need to reverse the results
        # https://docs.trychroma.com/docs/collections/configure#configuring-chroma-collections
        return merge_and_sort_query_results(results, k=k_reranker, reverse=False)
    else:
        return merge_and_sort_query_results(results, k=k_reranker, reverse=True)
=======
    return merge_and_sort_query_results(results, k=k, reverse=True)
>>>>>>> 79e4f8a7


def get_embedding_function(
    embedding_engine,
    embedding_model,
    embedding_function,
    url,
    key,
    embedding_batch_size,
):
    if embedding_engine == "":
        return lambda query, user=None: embedding_function.encode(query).tolist()
    elif embedding_engine in ["ollama", "openai"]:
        func = lambda query, user=None: generate_embeddings(
            engine=embedding_engine,
            model=embedding_model,
            text=query,
            url=url,
            key=key,
            user=user,
        )

        def generate_multiple(query, user, func):
            if isinstance(query, list):
                embeddings = []
                for i in range(0, len(query), embedding_batch_size):
                    embeddings.extend(
                        func(query[i : i + embedding_batch_size], user=user)
                    )
                return embeddings
            else:
                return func(query, user)

        return lambda query, user=None: generate_multiple(query, user, func)
    else:
        raise ValueError(f"Unknown embedding engine: {embedding_engine}")


def get_sources_from_files(
    request,
    files,
    queries,
    embedding_function,
    k,
    reranking_function,
    k_reranker,
    r,
    hybrid_search,
    full_context=False,
):
    log.debug(
        f"files: {files} {queries} {embedding_function} {reranking_function} {full_context}"
    )

    extracted_collections = []
    relevant_contexts = []

    for file in files:

        context = None
        if file.get("docs"):
            # BYPASS_WEB_SEARCH_EMBEDDING_AND_RETRIEVAL
            context = {
                "documents": [[doc.get("content") for doc in file.get("docs")]],
                "metadatas": [[doc.get("metadata") for doc in file.get("docs")]],
            }
        elif file.get("context") == "full":
            # Manual Full Mode Toggle
            context = {
                "documents": [[file.get("file").get("data", {}).get("content")]],
                "metadatas": [[{"file_id": file.get("id"), "name": file.get("name")}]],
            }
        elif (
            file.get("type") != "web_search"
            and request.app.state.config.BYPASS_EMBEDDING_AND_RETRIEVAL
        ):
            # BYPASS_EMBEDDING_AND_RETRIEVAL
            if file.get("type") == "collection":
                file_ids = file.get("data", {}).get("file_ids", [])

                documents = []
                metadatas = []
                for file_id in file_ids:
                    file_object = Files.get_file_by_id(file_id)

                    if file_object:
                        documents.append(file_object.data.get("content", ""))
                        metadatas.append(
                            {
                                "file_id": file_id,
                                "name": file_object.filename,
                                "source": file_object.filename,
                            }
                        )

                context = {
                    "documents": [documents],
                    "metadatas": [metadatas],
                }

            elif file.get("id"):
                file_object = Files.get_file_by_id(file.get("id"))
                if file_object:
                    context = {
                        "documents": [[file_object.data.get("content", "")]],
                        "metadatas": [
                            [
                                {
                                    "file_id": file.get("id"),
                                    "name": file_object.filename,
                                    "source": file_object.filename,
                                }
                            ]
                        ],
                    }
            elif file.get("file").get("data"):
                context = {
                    "documents": [[file.get("file").get("data", {}).get("content")]],
                    "metadatas": [
                        [file.get("file").get("data", {}).get("metadata", {})]
                    ],
                }
        else:
            collection_names = []
            if file.get("type") == "collection":
                if file.get("legacy"):
                    collection_names = file.get("collection_names", [])
                else:
                    collection_names.append(file["id"])
            elif file.get("collection_name"):
                collection_names.append(file["collection_name"])
            elif file.get("id"):
                if file.get("legacy"):
                    collection_names.append(f"{file['id']}")
                else:
                    collection_names.append(f"file-{file['id']}")

            collection_names = set(collection_names).difference(extracted_collections)
            if not collection_names:
                log.debug(f"skipping {file} as it has already been extracted")
                continue

            if full_context:
                try:
                    context = get_all_items_from_collections(collection_names)
                except Exception as e:
                    log.exception(e)

            else:
                try:
                    context = None
                    if file.get("type") == "text":
                        context = file["content"]
                    else:
                        if hybrid_search:
                            try:
                                context = query_collection_with_hybrid_search(
                                    collection_names=collection_names,
                                    queries=queries,
                                    embedding_function=embedding_function,
                                    k=k,
                                    reranking_function=reranking_function,
                                    k_reranker=k_reranker,
                                    r=r,
                                )
                            except Exception as e:
                                log.debug(
                                    "Error when using hybrid search, using"
                                    " non hybrid search as fallback."
                                )

                        if (not hybrid_search) or (context is None):
                            context = query_collection(
                                collection_names=collection_names,
                                queries=queries,
                                embedding_function=embedding_function,
                                k=k,
                            )
                except Exception as e:
                    log.exception(e)

            extracted_collections.extend(collection_names)

        if context:
            if "data" in file:
                del file["data"]

            relevant_contexts.append({**context, "file": file})

    sources = []
    for context in relevant_contexts:
        try:
            if "documents" in context:
                if "metadatas" in context:
                    source = {
                        "source": context["file"],
                        "document": context["documents"][0],
                        "metadata": context["metadatas"][0],
                    }
                    if "distances" in context and context["distances"]:
                        source["distances"] = context["distances"][0]

                    sources.append(source)
        except Exception as e:
            log.exception(e)

    return sources


def get_model_path(model: str, update_model: bool = False):
    # Construct huggingface_hub kwargs with local_files_only to return the snapshot path
    cache_dir = os.getenv("SENTENCE_TRANSFORMERS_HOME")

    local_files_only = not update_model

    if OFFLINE_MODE:
        local_files_only = True

    snapshot_kwargs = {
        "cache_dir": cache_dir,
        "local_files_only": local_files_only,
    }

    log.debug(f"model: {model}")
    log.debug(f"snapshot_kwargs: {snapshot_kwargs}")

    # Inspiration from upstream sentence_transformers
    if (
        os.path.exists(model)
        or ("\\" in model or model.count("/") > 1)
        and local_files_only
    ):
        # If fully qualified path exists, return input, else set repo_id
        return model
    elif "/" not in model:
        # Set valid repo_id for model short-name
        model = "sentence-transformers" + "/" + model

    snapshot_kwargs["repo_id"] = model

    # Attempt to query the huggingface_hub library to determine the local path and/or to update
    try:
        model_repo_path = snapshot_download(**snapshot_kwargs)
        log.debug(f"model_repo_path: {model_repo_path}")
        return model_repo_path
    except Exception as e:
        log.exception(f"Cannot determine model snapshot path: {e}")
        return model


def generate_openai_batch_embeddings(
    model: str,
    texts: list[str],
    url: str = "https://api.openai.com/v1",
    key: str = "",
    user: UserModel = None,
) -> Optional[list[list[float]]]:
    try:
        r = requests.post(
            f"{url}/embeddings",
            headers={
                "Content-Type": "application/json",
                "Authorization": f"Bearer {key}",
                **(
                    {
                        "X-OpenWebUI-User-Name": user.name,
                        "X-OpenWebUI-User-Id": user.id,
                        "X-OpenWebUI-User-Email": user.email,
                        "X-OpenWebUI-User-Role": user.role,
                    }
                    if ENABLE_FORWARD_USER_INFO_HEADERS and user
                    else {}
                ),
            },
            json={"input": texts, "model": model},
        )
        r.raise_for_status()
        data = r.json()
        if "data" in data:
            return [elem["embedding"] for elem in data["data"]]
        else:
            raise "Something went wrong :/"
    except Exception as e:
        log.exception(f"Error generating openai batch embeddings: {e}")
        return None


def generate_ollama_batch_embeddings(
    model: str, texts: list[str], url: str, key: str = "", user: UserModel = None
) -> Optional[list[list[float]]]:
    try:
        r = requests.post(
            f"{url}/api/embed",
            headers={
                "Content-Type": "application/json",
                "Authorization": f"Bearer {key}",
                **(
                    {
                        "X-OpenWebUI-User-Name": user.name,
                        "X-OpenWebUI-User-Id": user.id,
                        "X-OpenWebUI-User-Email": user.email,
                        "X-OpenWebUI-User-Role": user.role,
                    }
                    if ENABLE_FORWARD_USER_INFO_HEADERS
                    else {}
                ),
            },
            json={"input": texts, "model": model},
        )
        r.raise_for_status()
        data = r.json()

        if "embeddings" in data:
            return data["embeddings"]
        else:
            raise "Something went wrong :/"
    except Exception as e:
        log.exception(f"Error generating ollama batch embeddings: {e}")
        return None


def generate_embeddings(engine: str, model: str, text: Union[str, list[str]], **kwargs):
    url = kwargs.get("url", "")
    key = kwargs.get("key", "")
    user = kwargs.get("user")

    if engine == "ollama":
        if isinstance(text, list):
            embeddings = generate_ollama_batch_embeddings(
                **{"model": model, "texts": text, "url": url, "key": key, "user": user}
            )
        else:
            embeddings = generate_ollama_batch_embeddings(
                **{
                    "model": model,
                    "texts": [text],
                    "url": url,
                    "key": key,
                    "user": user,
                }
            )
        return embeddings[0] if isinstance(text, str) else embeddings
    elif engine == "openai":
        if isinstance(text, list):
            embeddings = generate_openai_batch_embeddings(model, text, url, key, user)
        else:
            embeddings = generate_openai_batch_embeddings(model, [text], url, key, user)

        return embeddings[0] if isinstance(text, str) else embeddings


import operator
from typing import Optional, Sequence

from langchain_core.callbacks import Callbacks
from langchain_core.documents import BaseDocumentCompressor, Document


class RerankCompressor(BaseDocumentCompressor):
    embedding_function: Any
    top_n: int
    reranking_function: Any
    r_score: float

    class Config:
        extra = "forbid"
        arbitrary_types_allowed = True

    def compress_documents(
        self,
        documents: Sequence[Document],
        query: str,
        callbacks: Optional[Callbacks] = None,
    ) -> Sequence[Document]:
        reranking = self.reranking_function is not None

        if reranking:
            scores = self.reranking_function.predict(
                [(query, doc.page_content) for doc in documents]
            )
        else:
            from sentence_transformers import util

            query_embedding = self.embedding_function(query)
            document_embedding = self.embedding_function(
                [doc.page_content for doc in documents]
            )
            scores = util.cos_sim(query_embedding, document_embedding)[0]

        docs_with_scores = list(zip(documents, scores.tolist()))
        if self.r_score:
            docs_with_scores = [
                (d, s) for d, s in docs_with_scores if s >= self.r_score
            ]

        result = sorted(docs_with_scores, key=operator.itemgetter(1), reverse=True)
        final_results = []
        for doc, doc_score in result[: self.top_n]:
            metadata = doc.metadata
            metadata["score"] = doc_score
            doc = Document(
                page_content=doc.page_content,
                metadata=metadata,
            )
            final_results.append(doc)
        return final_results<|MERGE_RESOLUTION|>--- conflicted
+++ resolved
@@ -320,17 +320,8 @@
         raise Exception(
             "Hybrid search failed for all collections. Using Non hybrid search as fallback."
         )
-
-<<<<<<< HEAD
-    if VECTOR_DB == "chroma":
-        # Chroma uses unconventional cosine similarity, so we don't need to reverse the results
-        # https://docs.trychroma.com/docs/collections/configure#configuring-chroma-collections
-        return merge_and_sort_query_results(results, k=k_reranker, reverse=False)
-    else:
-        return merge_and_sort_query_results(results, k=k_reranker, reverse=True)
-=======
+        
     return merge_and_sort_query_results(results, k=k, reverse=True)
->>>>>>> 79e4f8a7
 
 
 def get_embedding_function(
